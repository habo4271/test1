--- conflicted
+++ resolved
@@ -35,11 +35,7 @@
     if (len) {
         for (let i = 0; i < len; i += 1) {
             const set = deps[i];
-<<<<<<< HEAD
-            const pos = deps[i].indexOf(vm);
-=======
             const pos = indexOf.call(deps[i], vm);
->>>>>>> 6523723c
             assert.invariant(pos > -1, `when clearing up deps, the vm must be part of the collection.`);
             set.splice(pos, 1);
         }
@@ -100,11 +96,7 @@
         cmpEvents[eventName] = [];
     }
     assert.block(function devModeCheck() {
-<<<<<<< HEAD
-        if (cmpEvents[eventName] && !cmpEvents[eventName].includes(newHandler)) {
-=======
         if (cmpEvents[eventName] && indexOf.call(cmpEvents[eventName], newHandler) === -1) {
->>>>>>> 6523723c
             console.warn(`Adding the same event listener ${newHandler} for the event "${eventName}" will result on calling the same handler multiple times for ${vm}. In most cases, this is an issue, instead, you can add the event listener in the constructor(), which is guarantee to be executed only once during the life-cycle of the component ${vm}.`);
         }
     });
@@ -122,11 +114,7 @@
     const { cmpEvents } = vm;
     if (cmpEvents) {
         const handlers = cmpEvents[eventName];
-<<<<<<< HEAD
-        const pos = handlers && handlers.indexOf(oldHandler);
-=======
         const pos = handlers && indexOf.call(handlers, oldHandler);
->>>>>>> 6523723c
         if (handlers && pos > -1) {
             cmpEvents[eventName].splice(pos, 1);
             if (!vm.isDirty) {
