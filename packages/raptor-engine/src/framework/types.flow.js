declare class Component {
    constructor(): this;
    render(): Node | VNode | (api: RenderAPI, cmp: Component, slotset: HashTable<Array<VNode>>) => VNode;
    connectedCallback(): void;
    disconnectedCallback(): void;
    renderedCallback(): void;
    attributeChangedCallback(attrName: string, oldValue: any, newValue: any): void;
    publicProps: any;
    publicMethods: Array<string>;
    templateUsedProps: Array<string>;
    observedAttributes: Array<string>
}

declare interface HashTable<T> {
    [key: string]: T,
}

declare interface PropDef {}

declare interface ComponentDef {
    name: string,
    isStateful: boolean,
    props: HashTable<PropDef>,
    methods: HashTable<number>,
    observedAttrs: HashTable<number>,
}

declare class ComponentElement extends Component {
    classList: DOMTokenList;
<<<<<<< HEAD
}

declare interface ReactiveRecord {
    [key: string]: Array<VM>,
=======
>>>>>>> 6523723c
}

declare class VM {
    cmpState: HashTable<any>;
    cmpProps: HashTable<any>;
    cmpSlots: HashTable<Array<VNode>>;
    cmpEvents: HashTable<Array<EventListener>>;
    cmpClasses: HashTable<Boolean>;
    isScheduled: boolean;
    isDirty: boolean;
    wasInserted: boolean;
    def: ComponentDef;
    context: HashTable<any>;
    component: Component;
    fragment: Array<VNode>;
    deps: Array<Array<VM>>;
    classListObj: DOMTokenList,
    toString(): string;
}

declare class ComponentVNode extends VNode {
    Ctor: Class<Component>;
    vm: VM;
    toString: () => string;
}

declare class VNode  {
    sel: string;
    key: number | string;
    data: Object;
    children: Array<string | VNode>;
    text: string;
    elm: EventTarget;
}

declare interface RenderAPI {
    c(tagName: string, Ctor: Class<Component>, data: Object): VNode,
    h(tagName: string, data: Object, children?: Array<any>, text?: string): VNode,
    i(items: Array<any>, factory: () => VNode | VNode): Array<VNode | VNode>,
    s(value: any): string,
    e(): string,
    f(items: Array<any>): Array<any>,
}<|MERGE_RESOLUTION|>--- conflicted
+++ resolved
@@ -27,13 +27,6 @@
 
 declare class ComponentElement extends Component {
     classList: DOMTokenList;
-<<<<<<< HEAD
-}
-
-declare interface ReactiveRecord {
-    [key: string]: Array<VM>,
-=======
->>>>>>> 6523723c
 }
 
 declare class VM {
