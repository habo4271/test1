--- conflicted
+++ resolved
@@ -4,14 +4,8 @@
  * SPDX-License-Identifier: MIT
  * For full license text, see the LICENSE file in the repo root or https://opensource.org/licenses/MIT
  */
-<<<<<<< HEAD
+import { assert, fields, isArray, isTrue, isUndefined } from '@lwc/shared';
 import { reactWhenConnected, reactWhenDisconnected } from '@lwc/node-reactions';
-
-import assert from '../shared/assert';
-import { isArray, isUndefined, isTrue, hasOwnProperty } from '../shared/language';
-=======
-import { assert, fields, isArray, isNull, isTrue, isUndefined } from '@lwc/shared';
->>>>>>> f6844f28
 import { EmptyArray, ViewModelReflection, EmptyObject, useSyntheticShadow } from './utils';
 import {
     rerenderVM,
